--- conflicted
+++ resolved
@@ -1,43 +1,37 @@
-<<<<<<< HEAD
-﻿<Project Sdk="Microsoft.NET.Sdk">
-
-  <Import Project="$([MSBuild]::GetDirectoryNameOfFileAbove($(MSBuildThisFileDirectory).., build.common.props))\build.common.props" />
-=======
-﻿<?xml version="1.0" encoding="utf-8"?>
-<Project Sdk="Microsoft.NET.Sdk">
- 
-  <Import Project="$([MSBuild]::GetDirectoryNameOfFileAbove($(MSBuildThisFileDirectory).., build.netcore.props))\build.netcore.props" />
->>>>>>> df32eee9
-
-  <PropertyGroup>
-    <TargetFrameworks>netcoreapp2.0; net461;</TargetFrameworks>
-    <OutputType>Library</OutputType>
-  </PropertyGroup>
- 
-  <ItemGroup>
-    <PackageReference Include="FluentAssertions" Version="4.19.4" />
-    <PackageReference Include="Microsoft.CodeAnalysis" Version="2.6.1" />
-    <PackageReference Include="Microsoft.NET.Test.Sdk" Version="15.5.0" />
-    <PackageReference Include="Newtonsoft.Json" Version="10.0.3" />
-    <PackageReference Include="Sarif.Driver" Version="1.7.1-beta" />
-    <PackageReference Include="Sarif.Sdk" Version="1.7.1" />
-    <PackageReference Include="xunit" Version="2.3.1" />
-    <PackageReference Include="xunit.runner.console" Version="2.3.1" />
-    <PackageReference Include="xunit.runner.visualstudio" Version="2.3.1" />
-    <DotNetCliToolReference Include="dotnet-xunit" Version="2.3.1" />
-  </ItemGroup>
-  
-  <ItemGroup>
-    <ProjectReference Include="..\BinaryParsers\BinaryParsers.csproj" />
-    <ProjectReference Include="..\BinSkim.Driver\BinSkim.Driver.csproj" />
-    <ProjectReference Include="..\BinSkim.Rules\BinSkim.Rules.csproj" />
-    <ProjectReference Include="..\BinSkim.Sdk\BinSkim.Sdk.csproj" />
-  </ItemGroup>
-
-  <ItemGroup>
-    <None Include="BaselineTestsData\**\*">
-      <CopyToOutputDirectory>PreserveNewest</CopyToOutputDirectory>
-    </None>
-  </ItemGroup>
-
+﻿<?xml version="1.0" encoding="utf-8"?>
+<Project Sdk="Microsoft.NET.Sdk">
+
+  <Import Project="$([MSBuild]::GetDirectoryNameOfFileAbove($(MSBuildThisFileDirectory).., build.common.props))\build.common.props" />
+
+  <PropertyGroup>
+    <TargetFrameworks>netcoreapp2.0; net461;</TargetFrameworks>
+    <OutputType>Library</OutputType>
+  </PropertyGroup>
+ 
+  <ItemGroup>
+    <PackageReference Include="FluentAssertions" Version="4.19.4" />
+    <PackageReference Include="Microsoft.CodeAnalysis" Version="2.6.1" />
+    <PackageReference Include="Microsoft.NET.Test.Sdk" Version="15.5.0" />
+    <PackageReference Include="Newtonsoft.Json" Version="10.0.3" />
+    <PackageReference Include="Sarif.Driver" Version="1.7.1-beta" />
+    <PackageReference Include="Sarif.Sdk" Version="1.7.1" />
+    <PackageReference Include="xunit" Version="2.3.1" />
+    <PackageReference Include="xunit.runner.console" Version="2.3.1" />
+    <PackageReference Include="xunit.runner.visualstudio" Version="2.3.1" />
+    <DotNetCliToolReference Include="dotnet-xunit" Version="2.3.1" />
+  </ItemGroup>
+  
+  <ItemGroup>
+    <ProjectReference Include="..\BinaryParsers\BinaryParsers.csproj" />
+    <ProjectReference Include="..\BinSkim.Driver\BinSkim.Driver.csproj" />
+    <ProjectReference Include="..\BinSkim.Rules\BinSkim.Rules.csproj" />
+    <ProjectReference Include="..\BinSkim.Sdk\BinSkim.Sdk.csproj" />
+  </ItemGroup>
+
+  <ItemGroup>
+    <None Include="BaselineTestsData\**\*">
+      <CopyToOutputDirectory>PreserveNewest</CopyToOutputDirectory>
+    </None>
+  </ItemGroup>
+
 </Project>