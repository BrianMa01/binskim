--- conflicted
+++ resolved
@@ -149,32 +149,8 @@
           ]
         },
         {
-          "ruleId": "BA2027",
+          "ruleId": "BA3001",
           "ruleIndex": 6,
-          "kind": "notApplicable",
-          "level": "none",
-          "message": {
-            "id": "NotApplicable_InvalidMetadata",
-            "arguments": [
-              "Uwp_ARM64_VS2019_Cpp.dll",
-              "CompileUsingCurrentDialects",
-              "image is a native UWP (Universal Windows Platform) binary"
-            ]
-          },
-          "locations": [
-            {
-              "physicalLocation": {
-                "artifactLocation": {
-                  "uri": "file:///Z:/src/Test.FunctionalTests.BinSkim.Driver/BaselineTestsData/Uwp_ARM64_VS2019_Cpp.dll",
-                  "index": 0
-                }
-              }
-            }
-          ]
-        },
-        {
-          "ruleId": "BA3001",
-          "ruleIndex": 7,
           "kind": "notApplicable",
           "level": "none",
           "message": {
@@ -198,7 +174,7 @@
         },
         {
           "ruleId": "BA3002",
-          "ruleIndex": 8,
+          "ruleIndex": 7,
           "kind": "notApplicable",
           "level": "none",
           "message": {
@@ -222,7 +198,7 @@
         },
         {
           "ruleId": "BA3003",
-          "ruleIndex": 9,
+          "ruleIndex": 8,
           "kind": "notApplicable",
           "level": "none",
           "message": {
@@ -246,7 +222,7 @@
         },
         {
           "ruleId": "BA3004",
-          "ruleIndex": 10,
+          "ruleIndex": 9,
           "kind": "notApplicable",
           "level": "none",
           "message": {
@@ -270,7 +246,7 @@
         },
         {
           "ruleId": "BA3005",
-          "ruleIndex": 11,
+          "ruleIndex": 10,
           "kind": "notApplicable",
           "level": "none",
           "message": {
@@ -294,7 +270,7 @@
         },
         {
           "ruleId": "BA3006",
-          "ruleIndex": 12,
+          "ruleIndex": 11,
           "kind": "notApplicable",
           "level": "none",
           "message": {
@@ -318,7 +294,7 @@
         },
         {
           "ruleId": "BA3010",
-          "ruleIndex": 13,
+          "ruleIndex": 12,
           "kind": "notApplicable",
           "level": "none",
           "message": {
@@ -342,7 +318,7 @@
         },
         {
           "ruleId": "BA3011",
-          "ruleIndex": 14,
+          "ruleIndex": 13,
           "kind": "notApplicable",
           "level": "none",
           "message": {
@@ -365,32 +341,8 @@
           ]
         },
         {
-          "ruleId": "BA3012",
-          "ruleIndex": 15,
-          "kind": "notApplicable",
-          "level": "none",
-          "message": {
-            "id": "NotApplicable_InvalidMetadata",
-            "arguments": [
-              "Uwp_ARM64_VS2019_Cpp.dll",
-              "DwarfCompileUsingCurrentDialects",
-              "image is not an ELF binary"
-            ]
-          },
-          "locations": [
-            {
-              "physicalLocation": {
-                "artifactLocation": {
-                  "uri": "file:///Z:/src/Test.FunctionalTests.BinSkim.Driver/BaselineTestsData/Uwp_ARM64_VS2019_Cpp.dll",
-                  "index": 0
-                }
-              }
-            }
-          ]
-        },
-        {
           "ruleId": "BA3030",
-          "ruleIndex": 16,
+          "ruleIndex": 14,
           "kind": "notApplicable",
           "level": "none",
           "message": {
@@ -413,8 +365,6 @@
           ]
         },
         {
-<<<<<<< HEAD
-=======
           "ruleId": "BA5001",
           "ruleIndex": 15,
           "kind": "notApplicable",
@@ -463,7 +413,6 @@
           ]
         },
         {
->>>>>>> c4a2a4bf
           "ruleId": "BA2001",
           "ruleIndex": 17,
           "kind": "pass",
@@ -1005,28 +954,6 @@
               "name": "EnableAdditionalSdlSecurityChecks"
             },
             {
-              "id": "BA2027",
-              "fullDescription": {
-                "text": "The '/std' setting enables supported C and C++ language features from the specified version of the C or C++ language standard. Compile using current dialects enables current standard-specific features and behavior."
-              },
-              "helpUri": "https://github.com/microsoft/binskim/blob/main/docs/BinSkimRules.md#rule-BA2027CompileUsingCurrentDialects",
-              "help": {
-                "text": "The '/std' setting enables supported C and C++ language features from the specified version of the C or C++ language standard. Compile using current dialects enables current standard-specific features and behavior."
-              },
-              "messageStrings": {
-                "Pass": {
-                  "text": "'{0}' is a Windows PE that was compiled with current dialects. Compile using current dialects enables current standard-specific features and behavior."
-                },
-                "Warning": {
-                  "text": "'{0}' is a Windows PE that wasn't compiled with current dialects. Compile using current dialects enables current standard-specific features and behavior. To resolve this problem, pass version 17 or later on the cl.exe command-line, e.g. '/std:c++17' for C++ and '/std:c17' for C or set the corresponding 'Language Standard' property in the 'C/C++ -> General' Configuration property page.\r\nThe following modules were not compiled with current dialects:\r\n{1}"
-                },
-                "NotApplicable_InvalidMetadata": {
-                  "text": "'{0}' was not evaluated for check '{1}' as the analysis is not relevant based on observed metadata: {2}."
-                }
-              },
-              "name": "CompileUsingCurrentDialects"
-            },
-            {
               "id": "BA3001",
               "fullDescription": {
                 "text": "A Position Independent Executable (PIE) relocates all of its sections at load time, including the code section, if ASLR is enabled in the Linux kernel (instead of just the stack/heap). This makes ROP-style attacks more difficult. This can be enabled by passing '-f pie' to clang/gcc."
@@ -1207,28 +1134,6 @@
                 }
               },
               "name": "EnableBindNow"
-            },
-            {
-              "id": "BA3012",
-              "fullDescription": {
-                "text": "The '/std' setting enables supported C and C++ language features from the specified version of the C or C++ language standard. Compile using current dialects enables current standard-specific features and behavior."
-              },
-              "helpUri": "https://github.com/microsoft/binskim/blob/main/docs/BinSkimRules.md#rule-BA3012DwarfCompileUsingCurrentDialects",
-              "help": {
-                "text": "The '/std' setting enables supported C and C++ language features from the specified version of the C or C++ language standard. Compile using current dialects enables current standard-specific features and behavior."
-              },
-              "messageStrings": {
-                "Pass": {
-                  "text": "'{0}' was compiled with current dialects. Compile using current dialects enables current standard-specific features and behavior."
-                },
-                "Warning": {
-                  "text": "'{0}' was not compiled with current dialects. Compile using current dialects enables current standard-specific features and behavior. To resolve this problem, compiling with the compiler flags /std with version 17 or later, e.g. '/std:c++17' for C++ and '/std:c17' for C."
-                },
-                "NotApplicable_InvalidMetadata": {
-                  "text": "'{0}' was not evaluated for check '{1}' as the analysis is not relevant based on observed metadata: {2}."
-                }
-              },
-              "name": "DwarfCompileUsingCurrentDialects"
             },
             {
               "id": "BA3030",
