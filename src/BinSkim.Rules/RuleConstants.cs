--- conflicted
+++ resolved
@@ -34,11 +34,6 @@
 
         public const string DoNotMarkWritableSectionsAsExecutableId = "BA2021";
         public const string SignCorrectly = "BA2022";
-<<<<<<< HEAD
-        public const string DoNotMarkImportsSectionAsWritableId = "BA2023";
-
-        public const string EnableSpectreMitigations = "BA2024";
-=======
 
         // ELF Checks
         public const string EnablePIEOnExecutables = "BA3001";
@@ -50,6 +45,5 @@
         // BA3012-3029 -- saved for future non-compiler/language specific checks.
         // Compiler/Language specific checks follow.
         public const string UseCheckedFunctionsWithGCC = "BA3030";
->>>>>>> 5f838777
     }
 }