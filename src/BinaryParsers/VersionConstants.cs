--- conflicted
+++ resolved
@@ -1,28 +1,12 @@
-// Copyright (c) Microsoft. All rights reserved. Licensed under the MIT         
-<<<<<<< HEAD
-// license. See LICENSE file in the project root for full license information. 
-namespace Microsoft.CodeAnalysis.IL                                            
-{                                                                              
-    public static class VersionConstants                                       
-    {                                                                          
-        public const string Prerelease = "-beta";                       
-        public const string AssemblyVersion = "1.4.6" + ".0"; 
-        public const string FileVersion = "1.4.6" + ".0";    
-        public const string Version = AssemblyVersion + Prerelease;            
-    }                                                                          
- }                                                                            
-
-=======
-// license. See LICENSE file in the project root for full license information.  
-namespace Microsoft.CodeAnalysis.IL                                             
-{                                                                               
-    public static class VersionConstants                                        
-    {                                                                           
-        public const string Prerelease = "";                        
-        public const string AssemblyVersion = "1.5.0" + ".0"; 
-        public const string FileVersion = "1.5.0" + ".0";     
-        public const string Version = AssemblyVersion + Prerelease;             
-    }                                                                           
- }                                                                              
-
->>>>>>> 5f838777
+// Copyright (c) Microsoft. All rights reserved. Licensed under the MIT         
+// license. See LICENSE file in the project root for full license information.  
+namespace Microsoft.CodeAnalysis.IL                                             
+{                                                                               
+    public static class VersionConstants                                        
+    {                                                                           
+        public const string Prerelease = "";                        
+        public const string AssemblyVersion = "1.5.0" + ".0"; 
+        public const string FileVersion = "1.5.0" + ".0";     
+        public const string Version = AssemblyVersion + Prerelease;             
+    }                                                                           
+ }                                                                              